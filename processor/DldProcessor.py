--- conflicted
+++ resolved
@@ -275,76 +275,6 @@
         except ValueError:
             raise ValueError('No pump probe time bin, could not normalize to delay stage histogram.')
 
-<<<<<<< HEAD
-=======
-    def save2hdf5(self, binnedData, path=None, filename='default.hdf5', normalizedData=None, overwrite=False):
-        """ Store the binned data in a hdf5 file.
-
-        Parameters:
-            binnedData (pd.DataFrame): binned data with bins in dldTime, posX, and posY
-                (and if to be normalized, binned in detectors)
-            filename (string): name of the file,
-            path (string, optional): path to the location where to save the hdf5 file. If None, uses the default value
-                defined in SETTINGS.ini
-            normalizedData (bool): Normalized data for both detector, so it should be a 3d array (posX, posY,detectorID).
-            overwrite (bool): if True, overwrites existing files with matching name.
-
-        Example:
-            Normalization given, for example take it from run 18440.
-
-            processor.readRun(18440)
-            processor.addBinning('posX', 500, 1000, 2)
-            processor.addBinning('posY', 500, 1000, 2)
-            processor.addBinning('dldDetectorId', -1, 2, 1)
-            norm = processor.computeBinnedData()
-            norm = np.nan_to_num(norm)
-            norm[norm<10]=1 # 10 or smaller seems to be outside of detector
-            norm[:,:,0][norm[:,:,0] >= 10]/=norm[:,:,0][norm[:,:,0] >= 10].mean()
-            norm[:,:,1][norm[:,:,1] >= 10]/=norm[:,:,1][norm[:,:,1] >= 10].mean()
-            norm[norm<0.05]=0.1
-
-            Raises:
-                Exception Wrong dimension: if data from binnedData has dimensions different from 4
-        """
-
-        # TODO: generalise this function for different data input shapes or bin orders
-        if path is None:
-            path = self.DATA_H5_DIR
-
-        if normalizedData is not None:
-            if binnedData.ndim != 4:
-                raise Exception('Wrong dimension')
-            data2hdf5 = np.zeros_like(binnedData[:, :, :, 0])
-
-            # normalize for all time binns
-            for i in range(binnedData.shape[0]):
-                # normalize for both detectors (0 and 1)
-
-                data2hdf5[i, :, :] = binnedData[i, :, :, 0].transpose() / normalizedData[:, :, 0].transpose()
-                data2hdf5[i, :, :] += binnedData[i, :, :, 1].transpose() / normalizedData[:, :, 1].transpose()
-        else:
-            # detector binned? -> sum together
-            if binnedData.ndim == 4:
-                data2hdf5 = binnedData.sum(axis=3).transpose((0, 2, 1))
-            else:
-                if binnedData.ndim != 3:
-                    raise Exception('Wrong dimension')
-                # print(binnedData.transpose((1,2).shape)
-                data2hdf5 = binnedData.transpose((0, 2, 1))
-
-        # create file and save data
-        mode = "w-"  # fail if file exists
-        if overwrite:
-            mode = "w"
-
-        f = h5py.File(path + filename, mode)
-        dset = f.create_dataset("experiment/xyt_data", data2hdf5.shape, dtype='float64')
-
-        dset[...] = data2hdf5
-        f.close()
-        
-        print("Created file " + filename)
->>>>>>> efde2466
 
     def save_binned(self, binnedData, name, path=None, mode='w'):
         """ Save a binned array to h5 file. The file includes the axes (taken from the scheduled bins)
@@ -478,7 +408,6 @@
             self.delaystageHistogram = delaystageHistGrouped.count().compute()['bam'].to_xarray().values.astype(
                 np.float64)  # TODO: discuss and improve the delay stage histogram normalization.
 
-<<<<<<< HEAD
     def addFilter(self, name, lb=None, ub=None):
         """ Filters the dataframes contained in the current processor
         
@@ -486,19 +415,6 @@
             name (str): name of the column in the dask dataframes
             lb (float64): lower boundary of the filter
             ub (float64): upper bounday of the filter
-=======
-    def filterProcessor(self, colname, lb=None, ub=None):
-        """ Apply a value range filter to a column in the dataframes generated in the current processor
-        
-        Parameters:
-        
-            colname : str
-                column name for the filter
-            lb : numeric | None
-                lower bound of the filter
-            ub : numeric | None
-                upper bound of the filter
->>>>>>> efde2466
         """
         
         if colname in self.dd.columns:
