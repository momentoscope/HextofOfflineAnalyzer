--- conflicted
+++ resolved
@@ -168,15 +168,6 @@
                     self.startEndTime = startEndTime
             numOfMacrobunches = pulseIdInterval[1] - pulseIdInterval[0]
             macroBunchPulseId_correction = pulseIdInterval[0]
-
-<<<<<<< HEAD
-
-=======
-            if address_name == 'timeStamp':  # catch the time stamps
-                startEndTime = (values[0, 0], values[-1, 0])
-                self.startEndTime = startEndTime
->>>>>>> bc22dae3
-
 
         # necessary corrections for specific channels:
         try:
